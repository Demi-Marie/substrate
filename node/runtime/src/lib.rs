// Copyright 2018-2019 Parity Technologies (UK) Ltd.
// This file is part of Substrate.

// Substrate is free software: you can redistribute it and/or modify
// it under the terms of the GNU General Public License as published by
// the Free Software Foundation, either version 3 of the License, or
// (at your option) any later version.

// Substrate is distributed in the hope that it will be useful,
// but WITHOUT ANY WARRANTY; without even the implied warranty of
// MERCHANTABILITY or FITNESS FOR A PARTICULAR PURPOSE.  See the
// GNU General Public License for more details.

// You should have received a copy of the GNU General Public License
// along with Substrate.  If not, see <http://www.gnu.org/licenses/>.

//! The Substrate runtime. This can be compiled with ``#[no_std]`, ready for Wasm.

#![cfg_attr(not(feature = "std"), no_std)]
// `construct_runtime!` does a lot of recursion and requires us to increase the limit to 256.
#![recursion_limit="256"]

use rstd::prelude::*;
use support::{
	construct_runtime, parameter_types, traits::{SplitTwoWays, Currency}
};
use primitives::u32_trait::{_1, _2, _3, _4};
use node_primitives::{
	AccountId, AccountIndex, Balance, BlockNumber, Hash, Index,
	Moment, Signature,
};
use babe_primitives::{sr25519::AuthorityId as BabeId};
use grandpa::fg_primitives::{self, ScheduledChange};
use client::{
	block_builder::api::{self as block_builder_api, InherentData, CheckInherentsResult},
	runtime_api as client_api, impl_runtime_apis
};
use sr_primitives::{ApplyResult, impl_opaque_keys, generic, create_runtime_str, key_types};
use sr_primitives::transaction_validity::TransactionValidity;
use sr_primitives::weights::Weight;
use sr_primitives::traits::{
	self, BlakeTwo256, Block as BlockT, DigestFor, NumberFor, StaticLookup, SaturatedConversion,
};
use version::RuntimeVersion;
use elections::VoteIndex;
#[cfg(any(feature = "std", test))]
use version::NativeVersion;
use primitives::OpaqueMetadata;
use grandpa::{AuthorityId as GrandpaId, AuthorityWeight as GrandpaWeight};
use im_online::sr25519::{AuthorityId as ImOnlineId, AuthoritySignature as ImOnlineSignature};
use authority_discovery_primitives::{AuthorityId as EncodedAuthorityId, Signature as EncodedSignature};
use codec::{Encode, Decode};
use system::offchain::TransactionSubmitter;

#[cfg(any(feature = "std", test))]
pub use sr_primitives::BuildStorage;
pub use timestamp::Call as TimestampCall;
pub use balances::Call as BalancesCall;
pub use contracts::Gas;
pub use sr_primitives::{Permill, Perbill};
pub use support::StorageValue;
pub use staking::StakerStatus;

/// Implementations of some helper traits passed into runtime modules as associated types.
pub mod impls;
use impls::{CurrencyToVoteHandler, WeightMultiplierUpdateHandler, Author, WeightToFee};

/// Constant values used within the runtime.
pub mod constants;
use constants::{time::*, currency::*};

// Make the WASM binary available.
#[cfg(feature = "std")]
include!(concat!(env!("OUT_DIR"), "/wasm_binary.rs"));

/// Runtime version.
pub const VERSION: RuntimeVersion = RuntimeVersion {
	spec_name: create_runtime_str!("node"),
	impl_name: create_runtime_str!("substrate-node"),
	authoring_version: 10,
	// Per convention: if the runtime behavior changes, increment spec_version
	// and set impl_version to equal spec_version. If only runtime
	// implementation changes and behavior does not, then leave spec_version as
	// is and increment impl_version.
<<<<<<< HEAD
	spec_version: 155,
	impl_version: 156,
=======
	spec_version: 156,
	impl_version: 157,
>>>>>>> 15a4c405
	apis: RUNTIME_API_VERSIONS,
};

/// Native version.
#[cfg(any(feature = "std", test))]
pub fn native_version() -> NativeVersion {
	NativeVersion {
		runtime_version: VERSION,
		can_author_with: Default::default(),
	}
}

type NegativeImbalance = <Balances as Currency<AccountId>>::NegativeImbalance;

pub type DealWithFees = SplitTwoWays<
	Balance,
	NegativeImbalance,
	_4, Treasury,   // 4 parts (80%) goes to the treasury.
	_1, Author,     // 1 part (20%) goes to the block author.
>;

parameter_types! {
	pub const BlockHashCount: BlockNumber = 250;
	pub const MaximumBlockWeight: Weight = 1_000_000_000;
	pub const AvailableBlockRatio: Perbill = Perbill::from_percent(75);
	pub const MaximumBlockLength: u32 = 5 * 1024 * 1024;
	pub const Version: RuntimeVersion = VERSION;
}

impl system::Trait for Runtime {
	type Origin = Origin;
	type Call = Call;
	type Index = Index;
	type BlockNumber = BlockNumber;
	type Hash = Hash;
	type Hashing = BlakeTwo256;
	type AccountId = AccountId;
	type Lookup = Indices;
	type Header = generic::Header<BlockNumber, BlakeTwo256>;
	type WeightMultiplierUpdate = WeightMultiplierUpdateHandler;
	type Event = Event;
	type BlockHashCount = BlockHashCount;
	type MaximumBlockWeight = MaximumBlockWeight;
	type MaximumBlockLength = MaximumBlockLength;
	type AvailableBlockRatio = AvailableBlockRatio;
	type Version = Version;
}

parameter_types! {
	pub const EpochDuration: u64 = EPOCH_DURATION_IN_SLOTS;
	pub const ExpectedBlockTime: Moment = MILLISECS_PER_BLOCK;
}

impl babe::Trait for Runtime {
	type EpochDuration = EpochDuration;
	type ExpectedBlockTime = ExpectedBlockTime;
}

impl indices::Trait for Runtime {
	type AccountIndex = AccountIndex;
	type IsDeadAccount = Balances;
	type ResolveHint = indices::SimpleResolveHint<Self::AccountId, Self::AccountIndex>;
	type Event = Event;
}

parameter_types! {
	pub const ExistentialDeposit: Balance = 1 * DOLLARS;
	pub const TransferFee: Balance = 1 * CENTS;
	pub const CreationFee: Balance = 1 * CENTS;
	pub const TransactionBaseFee: Balance = 1 * CENTS;
	pub const TransactionByteFee: Balance = 10 * MILLICENTS;
}

impl balances::Trait for Runtime {
	type Balance = Balance;
	type OnFreeBalanceZero = ((Staking, Contracts), Session);
	type OnNewAccount = Indices;
	type Event = Event;
	type TransactionPayment = DealWithFees;
	type DustRemoval = ();
	type TransferPayment = ();
	type ExistentialDeposit = ExistentialDeposit;
	type TransferFee = TransferFee;
	type CreationFee = CreationFee;
	type TransactionBaseFee = TransactionBaseFee;
	type TransactionByteFee = TransactionByteFee;
	type WeightToFee = WeightToFee;
}

parameter_types! {
	pub const MinimumPeriod: Moment = SLOT_DURATION / 2;
}
impl timestamp::Trait for Runtime {
	type Moment = Moment;
	type OnTimestampSet = Babe;
	type MinimumPeriod = MinimumPeriod;
}

parameter_types! {
	pub const UncleGenerations: BlockNumber = 5;
}

impl authorship::Trait for Runtime {
	type FindAuthor = session::FindAccountFromAuthorIndex<Self, Babe>;
	type UncleGenerations = UncleGenerations;
	type FilterUncle = ();
	type EventHandler = Staking;
}

type SessionHandlers = (Grandpa, Babe, ImOnline, AuthorityDiscovery);

impl_opaque_keys! {
	pub struct SessionKeys {
		#[id(key_types::GRANDPA)]
		pub grandpa: GrandpaId,
		#[id(key_types::BABE)]
		pub babe: BabeId,
		#[id(key_types::IM_ONLINE)]
		pub im_online: ImOnlineId,
	}
}

// NOTE: `SessionHandler` and `SessionKeys` are co-dependent: One key will be used for each handler.
// The number and order of items in `SessionHandler` *MUST* be the same number and order of keys in
// `SessionKeys`.
// TODO: Introduce some structure to tie these together to make it a bit less of a footgun. This
// should be easy, since OneSessionHandler trait provides the `Key` as an associated type. #2858

impl session::Trait for Runtime {
	type OnSessionEnding = Staking;
	type SessionHandler = SessionHandlers;
	type ShouldEndSession = Babe;
	type Event = Event;
	type Keys = SessionKeys;
	type ValidatorId = AccountId;
	type ValidatorIdOf = staking::StashOf<Self>;
	type SelectInitialValidators = Staking;
}

impl session::historical::Trait for Runtime {
	type FullIdentification = staking::Exposure<AccountId, Balance>;
	type FullIdentificationOf = staking::ExposureOf<Runtime>;
}

parameter_types! {
	pub const SessionsPerEra: sr_staking_primitives::SessionIndex = 6;
	pub const BondingDuration: staking::EraIndex = 24 * 28;
}

impl staking::Trait for Runtime {
	type Currency = Balances;
	type Time = Timestamp;
	type CurrencyToVote = CurrencyToVoteHandler;
	type OnRewardMinted = Treasury;
	type Event = Event;
	type Slash = Treasury; // send the slashed funds to the treasury.
	type Reward = (); // rewards are minted from the void
	type SessionsPerEra = SessionsPerEra;
	type BondingDuration = BondingDuration;
	type SessionInterface = Self;
}

parameter_types! {
	pub const LaunchPeriod: BlockNumber = 28 * 24 * 60 * MINUTES;
	pub const VotingPeriod: BlockNumber = 28 * 24 * 60 * MINUTES;
	pub const EmergencyVotingPeriod: BlockNumber = 3 * 24 * 60 * MINUTES;
	pub const MinimumDeposit: Balance = 100 * DOLLARS;
	pub const EnactmentPeriod: BlockNumber = 30 * 24 * 60 * MINUTES;
	pub const CooloffPeriod: BlockNumber = 28 * 24 * 60 * MINUTES;
}

impl democracy::Trait for Runtime {
	type Proposal = Call;
	type Event = Event;
	type Currency = Balances;
	type EnactmentPeriod = EnactmentPeriod;
	type LaunchPeriod = LaunchPeriod;
	type VotingPeriod = VotingPeriod;
	type EmergencyVotingPeriod = EmergencyVotingPeriod;
	type MinimumDeposit = MinimumDeposit;
	/// A straight majority of the council can decide what their next motion is.
	type ExternalOrigin = collective::EnsureProportionAtLeast<_1, _2, AccountId, CouncilCollective>;
	/// A super-majority can have the next scheduled referendum be a straight majority-carries vote.
	type ExternalMajorityOrigin = collective::EnsureProportionAtLeast<_3, _4, AccountId, CouncilCollective>;
	/// A unanimous council can have the next scheduled referendum be a straight default-carries
	/// (NTB) vote.
	type ExternalDefaultOrigin = collective::EnsureProportionAtLeast<_1, _1, AccountId, CouncilCollective>;
	/// Two thirds of the technical committee can have an ExternalMajority/ExternalDefault vote
	/// be tabled immediately and with a shorter voting/enactment period.
	type FastTrackOrigin = collective::EnsureProportionAtLeast<_2, _3, AccountId, TechnicalCollective>;
	// To cancel a proposal which has been passed, 2/3 of the council must agree to it.
	type CancellationOrigin = collective::EnsureProportionAtLeast<_2, _3, AccountId, CouncilCollective>;
	// Any single technical committee member may veto a coming council proposal, however they can
	// only do it once and it lasts only for the cooloff period.
	type VetoOrigin = collective::EnsureMember<AccountId, TechnicalCollective>;
	type CooloffPeriod = CooloffPeriod;
}

type CouncilCollective = collective::Instance1;
impl collective::Trait<CouncilCollective> for Runtime {
	type Origin = Origin;
	type Proposal = Call;
	type Event = Event;
}

parameter_types! {
	pub const CandidacyBond: Balance = 10 * DOLLARS;
	pub const VotingBond: Balance = 1 * DOLLARS;
	pub const VotingFee: Balance = 2 * DOLLARS;
	pub const PresentSlashPerVoter: Balance = 1 * CENTS;
	pub const CarryCount: u32 = 6;
	// one additional vote should go by before an inactive voter can be reaped.
	pub const InactiveGracePeriod: VoteIndex = 1;
	pub const ElectionsVotingPeriod: BlockNumber = 2 * DAYS;
	pub const DecayRatio: u32 = 0;
}

impl elections::Trait for Runtime {
	type Event = Event;
	type Currency = Balances;
	type BadPresentation = ();
	type BadReaper = ();
	type BadVoterIndex = ();
	type LoserCandidate = ();
	type ChangeMembers = Council;
	type CandidacyBond = CandidacyBond;
	type VotingBond = VotingBond;
	type VotingFee = VotingFee;
	type PresentSlashPerVoter = PresentSlashPerVoter;
	type CarryCount = CarryCount;
	type InactiveGracePeriod = InactiveGracePeriod;
	type VotingPeriod = ElectionsVotingPeriod;
	type DecayRatio = DecayRatio;
}

type TechnicalCollective = collective::Instance2;
impl collective::Trait<TechnicalCollective> for Runtime {
	type Origin = Origin;
	type Proposal = Call;
	type Event = Event;
}

impl membership::Trait<membership::Instance1> for Runtime {
	type Event = Event;
	type AddOrigin = collective::EnsureProportionMoreThan<_1, _2, AccountId, CouncilCollective>;
	type RemoveOrigin = collective::EnsureProportionMoreThan<_1, _2, AccountId, CouncilCollective>;
	type SwapOrigin = collective::EnsureProportionMoreThan<_1, _2, AccountId, CouncilCollective>;
	type ResetOrigin = collective::EnsureProportionMoreThan<_1, _2, AccountId, CouncilCollective>;
	type MembershipInitialized = TechnicalCommittee;
	type MembershipChanged = TechnicalCommittee;
}

parameter_types! {
	pub const ProposalBond: Permill = Permill::from_percent(5);
	pub const ProposalBondMinimum: Balance = 1 * DOLLARS;
	pub const SpendPeriod: BlockNumber = 1 * DAYS;
	pub const Burn: Permill = Permill::from_percent(50);
}

impl treasury::Trait for Runtime {
	type Currency = Balances;
	type ApproveOrigin = collective::EnsureMembers<_4, AccountId, CouncilCollective>;
	type RejectOrigin = collective::EnsureMembers<_2, AccountId, CouncilCollective>;
	type Event = Event;
	type MintedForSpending = ();
	type ProposalRejection = ();
	type ProposalBond = ProposalBond;
	type ProposalBondMinimum = ProposalBondMinimum;
	type SpendPeriod = SpendPeriod;
	type Burn = Burn;
}

parameter_types! {
	pub const ContractTransferFee: Balance = 1 * CENTS;
	pub const ContractCreationFee: Balance = 1 * CENTS;
	pub const ContractTransactionBaseFee: Balance = 1 * CENTS;
	pub const ContractTransactionByteFee: Balance = 10 * MILLICENTS;
	pub const ContractFee: Balance = 1 * CENTS;
	pub const TombstoneDeposit: Balance = 1 * DOLLARS;
	pub const RentByteFee: Balance = 1 * DOLLARS;
	pub const RentDepositOffset: Balance = 1000 * DOLLARS;
	pub const SurchargeReward: Balance = 150 * DOLLARS;
}

impl contracts::Trait for Runtime {
	type Currency = Balances;
	type Call = Call;
	type Event = Event;
	type DetermineContractAddress = contracts::SimpleAddressDeterminator<Runtime>;
	type ComputeDispatchFee = contracts::DefaultDispatchFeeComputor<Runtime>;
	type TrieIdGenerator = contracts::TrieIdFromParentCounter<Runtime>;
	type GasPayment = ();
	type SignedClaimHandicap = contracts::DefaultSignedClaimHandicap;
	type TombstoneDeposit = TombstoneDeposit;
	type StorageSizeOffset = contracts::DefaultStorageSizeOffset;
	type RentByteFee = RentByteFee;
	type RentDepositOffset = RentDepositOffset;
	type SurchargeReward = SurchargeReward;
	type TransferFee = ContractTransferFee;
	type CreationFee = ContractCreationFee;
	type TransactionBaseFee = ContractTransactionBaseFee;
	type TransactionByteFee = ContractTransactionByteFee;
	type ContractFee = ContractFee;
	type CallBaseFee = contracts::DefaultCallBaseFee;
	type CreateBaseFee = contracts::DefaultCreateBaseFee;
	type MaxDepth = contracts::DefaultMaxDepth;
	type MaxValueSize = contracts::DefaultMaxValueSize;
	type BlockGasLimit = contracts::DefaultBlockGasLimit;
}

impl sudo::Trait for Runtime {
	type Event = Event;
	type Proposal = Call;
}

type SubmitTransaction = TransactionSubmitter<ImOnlineId, Runtime, UncheckedExtrinsic>;

impl im_online::Trait for Runtime {
	type AuthorityId = ImOnlineId;
	type Call = Call;
	type Event = Event;
	type SubmitTransaction = SubmitTransaction;
	type ReportUnresponsiveness = Offences;
	type CurrentElectedSet = staking::CurrentElectedStashAccounts<Runtime>;
}

impl offences::Trait for Runtime {
	type Event = Event;
	type IdentificationTuple = session::historical::IdentificationTuple<Self>;
	type OnOffenceHandler = Staking;
}

impl authority_discovery::Trait for Runtime {}

impl grandpa::Trait for Runtime {
	type Event = Event;
}

parameter_types! {
	pub const WindowSize: BlockNumber = 101;
	pub const ReportLatency: BlockNumber = 1000;
}

impl finality_tracker::Trait for Runtime {
	type OnFinalizationStalled = Grandpa;
	type WindowSize = WindowSize;
	type ReportLatency = ReportLatency;
}

impl system::offchain::CreateTransaction<Runtime, UncheckedExtrinsic> for Runtime {
	type Signature = Signature;

	fn create_transaction<F: system::offchain::Signer<AccountId, Self::Signature>>(
		call: Call,
		account: AccountId,
		index: Index,
	) -> Option<(Call, <UncheckedExtrinsic as traits::Extrinsic>::SignaturePayload)> {
		let period = 1 << 8;
		let current_block = System::block_number().saturated_into::<u64>();
		let tip = 0;
		let extra: SignedExtra = (
			system::CheckVersion::<Runtime>::new(),
			system::CheckGenesis::<Runtime>::new(),
			system::CheckEra::<Runtime>::from(generic::Era::mortal(period, current_block)),
			system::CheckNonce::<Runtime>::from(index),
			system::CheckWeight::<Runtime>::new(),
			balances::TakeFees::<Runtime>::from(tip),
			Default::default(),
		);
		let raw_payload = SignedPayload::new(call, extra).ok()?;
		let signature = F::sign(account.clone(), &raw_payload)?;
		let address = Indices::unlookup(account);
		let (call, extra, _) = raw_payload.deconstruct();
		Some((call, (address, signature, extra)))
	}
}

construct_runtime!(
	pub enum Runtime where
		Block = Block,
		NodeBlock = node_primitives::Block,
		UncheckedExtrinsic = UncheckedExtrinsic
	{
		System: system::{Module, Call, Storage, Config, Event},
		Babe: babe::{Module, Call, Storage, Config, Inherent(Timestamp)},
		Timestamp: timestamp::{Module, Call, Storage, Inherent},
		Authorship: authorship::{Module, Call, Storage, Inherent},
		Indices: indices,
		Balances: balances::{default, Error},
		Staking: staking::{default, OfflineWorker},
		Session: session::{Module, Call, Storage, Event, Config<T>},
		Democracy: democracy::{Module, Call, Storage, Config, Event<T>},
		Council: collective::<Instance1>::{Module, Call, Storage, Origin<T>, Event<T>, Config<T>},
		TechnicalCommittee: collective::<Instance2>::{Module, Call, Storage, Origin<T>, Event<T>, Config<T>},
		Elections: elections::{Module, Call, Storage, Event<T>, Config<T>},
		TechnicalMembership: membership::<Instance1>::{Module, Call, Storage, Event<T>, Config<T>},
		FinalityTracker: finality_tracker::{Module, Call, Inherent},
		Grandpa: grandpa::{Module, Call, Storage, Config, Event},
		Treasury: treasury::{Module, Call, Storage, Event<T>},
		Contracts: contracts,
		Sudo: sudo,
		ImOnline: im_online::{Module, Call, Storage, Event<T>, ValidateUnsigned, Config<T>},
		AuthorityDiscovery: authority_discovery::{Module, Call, Config<T>},
		Offences: offences::{Module, Call, Storage, Event},
	}
);

/// The address format for describing accounts.
pub type Address = <Indices as StaticLookup>::Source;
/// Block header type as expected by this runtime.
pub type Header = generic::Header<BlockNumber, BlakeTwo256>;
/// Block type as expected by this runtime.
pub type Block = generic::Block<Header, UncheckedExtrinsic>;
/// A Block signed with a Justification
pub type SignedBlock = generic::SignedBlock<Block>;
/// BlockId type as expected by this runtime.
pub type BlockId = generic::BlockId<Block>;
/// The SignedExtension to the basic transaction logic.
pub type SignedExtra = (
	system::CheckVersion<Runtime>,
	system::CheckGenesis<Runtime>,
	system::CheckEra<Runtime>,
	system::CheckNonce<Runtime>,
	system::CheckWeight<Runtime>,
	balances::TakeFees<Runtime>,
	contracts::CheckBlockGasLimit<Runtime>,
);
/// Unchecked extrinsic type as expected by this runtime.
pub type UncheckedExtrinsic = generic::UncheckedExtrinsic<Address, Call, Signature, SignedExtra>;
/// The payload being signed in transactions.
pub type SignedPayload = generic::SignedPayload<Call, SignedExtra>;
/// Extrinsic type that has already been checked.
pub type CheckedExtrinsic = generic::CheckedExtrinsic<AccountId, Call, SignedExtra>;
/// Executive: handles dispatch to the various modules.
pub type Executive = executive::Executive<Runtime, Block, system::ChainContext<Runtime>, Runtime, AllModules>;

impl_runtime_apis! {
	impl client_api::Core<Block> for Runtime {
		fn version() -> RuntimeVersion {
			VERSION
		}

		fn execute_block(block: Block) {
			Executive::execute_block(block)
		}

		fn initialize_block(header: &<Block as BlockT>::Header) {
			Executive::initialize_block(header)
		}
	}

	impl client_api::Metadata<Block> for Runtime {
		fn metadata() -> OpaqueMetadata {
			Runtime::metadata().into()
		}
	}

	impl block_builder_api::BlockBuilder<Block> for Runtime {
		fn apply_extrinsic(extrinsic: <Block as BlockT>::Extrinsic) -> ApplyResult {
			Executive::apply_extrinsic(extrinsic)
		}

		fn finalize_block() -> <Block as BlockT>::Header {
			Executive::finalize_block()
		}

		fn inherent_extrinsics(data: InherentData) -> Vec<<Block as BlockT>::Extrinsic> {
			data.create_extrinsics()
		}

		fn check_inherents(block: Block, data: InherentData) -> CheckInherentsResult {
			data.check_extrinsics(&block)
		}

		fn random_seed() -> <Block as BlockT>::Hash {
			System::random_seed()
		}
	}

	impl client_api::TaggedTransactionQueue<Block> for Runtime {
		fn validate_transaction(tx: <Block as BlockT>::Extrinsic) -> TransactionValidity {
			Executive::validate_transaction(tx)
		}
	}

	impl offchain_primitives::OffchainWorkerApi<Block> for Runtime {
		fn offchain_worker(number: NumberFor<Block>) {
			Executive::offchain_worker(number)
		}
	}

	impl fg_primitives::GrandpaApi<Block> for Runtime {
		fn grandpa_pending_change(digest: &DigestFor<Block>)
			-> Option<ScheduledChange<NumberFor<Block>>>
		{
			Grandpa::pending_change(digest)
		}

		fn grandpa_forced_change(digest: &DigestFor<Block>)
			-> Option<(NumberFor<Block>, ScheduledChange<NumberFor<Block>>)>
		{
			Grandpa::forced_change(digest)
		}

		fn grandpa_authorities() -> Vec<(GrandpaId, GrandpaWeight)> {
			Grandpa::grandpa_authorities()
		}
	}

	impl babe_primitives::BabeApi<Block> for Runtime {
		fn startup_data() -> babe_primitives::BabeConfiguration {
			// The choice of `c` parameter (where `1 - c` represents the
			// probability of a slot being empty), is done in accordance to the
			// slot duration and expected target block time, for safely
			// resisting network delays of maximum two seconds.
			// <https://research.web3.foundation/en/latest/polkadot/BABE/Babe/#6-practical-results>
			babe_primitives::BabeConfiguration {
				median_required_blocks: 1000,
				slot_duration: Babe::slot_duration(),
				c: PRIMARY_PROBABILITY,
			}
		}

		fn epoch() -> babe_primitives::Epoch {
			babe_primitives::Epoch {
				start_slot: Babe::epoch_start_slot(),
				authorities: Babe::authorities(),
				epoch_index: Babe::epoch_index(),
				randomness: Babe::randomness(),
				duration: EpochDuration::get(),
				secondary_slots: Babe::secondary_slots().0,
			}
		}
	}

	impl authority_discovery_primitives::AuthorityDiscoveryApi<Block> for Runtime {
		fn authorities() -> Vec<EncodedAuthorityId> {
			AuthorityDiscovery::authorities().into_iter()
				.map(|id| id.encode())
				.map(EncodedAuthorityId)
				.collect()
		}

		fn sign(payload: &Vec<u8>) -> Option<(EncodedSignature, EncodedAuthorityId)> {
			  AuthorityDiscovery::sign(payload).map(|(sig, id)| {
            (EncodedSignature(sig.encode()), EncodedAuthorityId(id.encode()))
        })
		}

		fn verify(payload: &Vec<u8>, signature: &EncodedSignature, authority_id: &EncodedAuthorityId) -> bool {
			let signature = match ImOnlineSignature::decode(&mut &signature.0[..]) {
				Ok(s) => s,
				_ => return false,
			};

			let authority_id = match ImOnlineId::decode(&mut &authority_id.0[..]) {
				Ok(id) => id,
				_ => return false,
			};

			AuthorityDiscovery::verify(payload, signature, authority_id)
		}
	}

	impl node_primitives::AccountNonceApi<Block> for Runtime {
		fn account_nonce(account: AccountId) -> Index {
			System::account_nonce(account)
		}
	}

	impl substrate_session::SessionKeys<Block> for Runtime {
		fn generate_session_keys(seed: Option<Vec<u8>>) -> Vec<u8> {
			let seed = seed.as_ref().map(|s| rstd::str::from_utf8(&s).expect("Seed is an utf8 string"));
			SessionKeys::generate(seed)
		}
	}
}

#[cfg(test)]
mod tests {
	use super::*;
	use sr_primitives::app_crypto::RuntimeAppPublic;
	use system::offchain::SubmitSignedTransaction;

	fn is_submit_signed_transaction<T, Signer>(_arg: T) where
		T: SubmitSignedTransaction<
			Runtime,
			Call,
			Extrinsic=UncheckedExtrinsic,
			CreateTransaction=Runtime,
			Signer=Signer,
		>,
		Signer: RuntimeAppPublic + From<AccountId>,
		Signer::Signature: Into<Signature>,
	{}

	#[test]
	fn validate_bounds() {
		let x = SubmitTransaction::default();
		is_submit_signed_transaction(x);
	}
}<|MERGE_RESOLUTION|>--- conflicted
+++ resolved
@@ -82,13 +82,8 @@
 	// and set impl_version to equal spec_version. If only runtime
 	// implementation changes and behavior does not, then leave spec_version as
 	// is and increment impl_version.
-<<<<<<< HEAD
-	spec_version: 155,
-	impl_version: 156,
-=======
 	spec_version: 156,
 	impl_version: 157,
->>>>>>> 15a4c405
 	apis: RUNTIME_API_VERSIONS,
 };
 
