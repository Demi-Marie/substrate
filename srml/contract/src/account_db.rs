--- conflicted
+++ resolved
@@ -16,13 +16,9 @@
 
 //! Auxilliaries to help with managing partial changes to accounts state.
 
-<<<<<<< HEAD
 use super::{CodeHash, Trait, TrieId, ContractInfoOf, BalanceOf, ContractInfo,
-	AliveContractInfo, TrieIdGenerator};
-=======
-use super::{CodeHash, CodeHashOf, Trait, TrieId, AccountInfoOf, BalanceOf, AccountInfo, TrieIdGenerator};
+	AliveContractInfo, TrieIdGenerator, Module};
 use crate::exec::StorageKey;
->>>>>>> 6617f231
 use system;
 use rstd::cell::RefCell;
 use rstd::collections::btree_map::{BTreeMap, Entry};
@@ -35,15 +31,9 @@
 
 pub struct ChangeEntry<T: Trait> {
 	balance: Option<BalanceOf<T>>,
-<<<<<<< HEAD
 	/// If None, the code_hash remains untouched.
 	contract: Option<NewContract<T>>,
-	storage: BTreeMap<Vec<u8>, Option<Vec<u8>>>,
-=======
-	/// In the case the outer option is None, the code_hash remains untouched, while providing `Some(None)` signifies a removing of the code in question
-	code: Option<Option<CodeHash<T>>>,
 	storage: BTreeMap<StorageKey, Option<Vec<u8>>>,
->>>>>>> 6617f231
 }
 
 // Cannot derive(Default) since it erroneously bounds T by Default.
@@ -70,14 +60,9 @@
 	///
 	/// Trie id is None iff account doesn't have an associated trie id in <ContractInfoOf<T>>.
 	/// Because DirectAccountDb bypass the lookup for this association.
-<<<<<<< HEAD
-	fn get_storage(&self, account: &T::AccountId, trie_id: Option<&TrieId>, location: &[u8]) -> Option<Vec<u8>>;
+	fn get_storage(&self, account: &T::AccountId, trie_id: Option<&TrieId>, location: &StorageKey) -> Option<Vec<u8>>;
 	fn get_alive_code_hash(&self, account: &T::AccountId) -> Option<CodeHash<T>>;
 	fn contract_exists(&self, account: &T::AccountId) -> bool;
-=======
-	fn get_storage(&self, account: &T::AccountId, trie_id: Option<&TrieId>, location: &StorageKey) -> Option<Vec<u8>>;
-	fn get_code(&self, account: &T::AccountId) -> Option<CodeHash<T>>;
->>>>>>> 6617f231
 	fn get_balance(&self, account: &T::AccountId) -> BalanceOf<T>;
 
 	fn commit(&mut self, change_set: ChangeSet<T>);
@@ -119,7 +104,7 @@
 					assert!(!<ContractInfoOf<T>>::exists(&address), "Cannot overlap already existing contract with a new one");
 					AliveContractInfo {
 						code_hash: contract.code_hash,
-						storage_size: 0,
+						storage_size: <Module<T>>::storage_size_offset(),
 						trie_id: <T as Trait>::TrieIdGenerator::trie_id(&address),
 						deduct_block: <system::Module<T>>::block_number(),
 						rent_allowance: contract.rent_allowance,
