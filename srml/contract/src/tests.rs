--- conflicted
+++ resolved
@@ -34,11 +34,8 @@
 use crate::{
 	ContractAddressFor, GenesisConfig, Module, RawEvent,
 	Trait, ComputeDispatchFee, TrieIdGenerator, TrieId,
-<<<<<<< HEAD
 	ContractInfoOf, ContractInfo, RawAliveContractInfo,
-=======
-	AccountInfo, AccountInfoOf, TrieIdFromParentCounter
->>>>>>> 49993979
+	TrieIdFromParentCounter,
 };
 use substrate_primitives::storage::well_known_keys;
 use parity_codec::{Encode, Decode, KeyedVec};
@@ -260,50 +257,32 @@
 			// Set up two accounts with free balance above the existential threshold.
 			{
 				Balances::deposit_creating(&1, 110);
-<<<<<<< HEAD
 				ContractInfoOf::<Test>::insert(1, &ContractInfo::Alive(RawAliveContractInfo {
-					trie_id: unique_id1.to_vec(),
+					trie_id: trie_id1.clone(),
 					storage_size: Contract::storage_size_offset(),
 					deduct_block: System::block_number(),
 					code_hash: H256::repeat_byte(1),
 					rent_allowance: 40,
 				}));
-				child::put(&unique_id1[..], &b"foo".to_vec(), &b"1".to_vec());
-				assert_eq!(child::get(&unique_id1[..], &b"foo".to_vec()), Some(b"1".to_vec()));
-				child::put(&unique_id1[..], &b"bar".to_vec(), &b"2".to_vec());
+
+				let mut overlay = OverlayAccountDb::<Test>::new(&DirectAccountDb);
+				overlay.set_storage(&1, key1.clone(), Some(b"1".to_vec()));
+				overlay.set_storage(&1, key2.clone(), Some(b"2".to_vec()));
+				DirectAccountDb.commit(overlay.into_change_set());
 
 				Balances::deposit_creating(&2, 110);
 				ContractInfoOf::<Test>::insert(2, &ContractInfo::Alive(RawAliveContractInfo {
-					trie_id: unique_id2.to_vec(),
+					trie_id: trie_id2.clone(),
 					storage_size: Contract::storage_size_offset(),
 					deduct_block: System::block_number(),
 					code_hash: H256::repeat_byte(2),
 					rent_allowance: 40,
 				}));
-				child::put(&unique_id2[..], &b"hello".to_vec(), &b"3".to_vec());
-				child::put(&unique_id2[..], &b"world".to_vec(), &b"4".to_vec());
-=======
-				AccountInfoOf::<Test>::insert(1, &AccountInfo {
-					trie_id: trie_id1.clone(),
-					storage_size: 0,
-				});
-
-				let mut overlay = OverlayAccountDb::<Test>::new(&DirectAccountDb);
-				overlay.set_storage(&1, key1.clone(), Some(b"1".to_vec()));
-				overlay.set_storage(&1, key2.clone(), Some(b"2".to_vec()));
-				DirectAccountDb.commit(overlay.into_change_set());
-
-				Balances::deposit_creating(&2, 110);
-				AccountInfoOf::<Test>::insert(2, &AccountInfo {
-					trie_id: trie_id2.clone(),
-					storage_size: 0,
-				});
 
 				let mut overlay = OverlayAccountDb::<Test>::new(&DirectAccountDb);
 				overlay.set_storage(&2, key1.clone(), Some(b"3".to_vec()));
 				overlay.set_storage(&2, key2.clone(), Some(b"4".to_vec()));
 				DirectAccountDb.commit(overlay.into_change_set());
->>>>>>> 49993979
 			}
 
 			// Transfer funds from account 1 of such amount that after this transfer
@@ -315,10 +294,10 @@
 			// Verify that all entries from account 1 is removed, while
 			// entries from account 2 is in place.
 			{
-				// let a: <Test as system::Trait>::AccountId = 1;
 				assert!(<AccountDb<Test>>::get_storage(&DirectAccountDb, &1, Some(&trie_id1), key1).is_none());
 				assert!(<AccountDb<Test>>::get_storage(&DirectAccountDb, &1, Some(&trie_id1), key2).is_none());
 
+				// TODO TODO: check size
 				assert_eq!(
 					<AccountDb<Test>>::get_storage(&DirectAccountDb, &2, Some(&trie_id2), key1),
 					Some(b"3".to_vec())
@@ -533,181 +512,4 @@
 			]);
 		},
 	);
-}
-
-/// Call function is compiled with https://webassembly.studio/:
-/// ```C
-/// #define WASM_EXPORT __attribute__((visibility("default")))
-///
-/// extern void input_copy(int *ptr, int offset, int len);
-/// extern void set_storage(int *key, int r, int *v, int len);
-///
-/// extern int a;
-/// WASM_EXPORT
-/// int main() {
-///   int do_set_storage, key, value_non_null, value_len;
-///   input_copy(&do_set_storage, 0, 4);
-///   input_copy(&key, 4, 4);
-///   input_copy(&value_non_null, 8, 4);
-///   input_copy(&value_len, 12, 4);
-///
-///   if (do_set_storage) {
-///     set_storage(&key, value_non_null, 0, value_len);
-///   }
-/// }
-/// ```
-const CODE_SET_RENT: &str = r#"
-(module
-	(import "env" "ext_set_storage" (func $ext_set_storage (param i32 i32 i32 i32)))
-	(import "env" "ext_set_rent_allowance" (func $ext_set_rent_allowance (param i32 i32)))
-	(import "env" "ext_input_size" (func $ext_input_size (result i32)))
-	(import "env" "ext_input_copy" (func $ext_input_copy (param i32 i32 i32)))
-	(import "env" "memory" (memory 1 1))
-
-	(func $assert (param i32)
-		(block $ok
-			(br_if $ok
-				(get_local 0)
-			)
-			(unreachable)
-		)
-	)
-
-	(start $start)
-	(func $start
-		(local $input_size i32)
-		(call $ext_set_storage
-			(i32.const 0)
-			(i32.const 1)
-			(i32.const 0)
-			(i32.const 4)
-		)
-		(set_local $input_size
-			(call $ext_input_size)
-		)
-		(call $ext_input_copy
-			(i32.const 0)
-			(i32.const 0)
-			(get_local $input_size)
-		)
-		(call $ext_set_rent_allowance
-			(i32.const 0)
-			(get_local $input_size)
-		)
-	)
-	(func (export "call")
-		(call $ext_input_copy
-			(i32.const 0)
-			(i32.const 0)
-			(i32.const 16)
-		)
-		(call $ext_set_storage
-			(i32.const 0)
-			(i32.load (4)
-			($p2)
-			($p3)
-		)
-	)
-	(func (export "deploy"))
-	(data (i32.const 0) "\00\01\02\03\04\05\06\07")
-)
-"#;
-const HASH_SET_RENT: [u8; 32] = hex!("2bf4122e304b9bcc98dd691561149b9840de11b3557900829c9d1c9b6ae505d7");
-
-#[test]
-fn rent() {
-	let wasm = wabt::wat2wasm(CODE_SET_RENT).unwrap();
-
-	with_externalities(
-		&mut ExtBuilder::default().existential_deposit(50).build(),
-		|| {
-			Balances::deposit_creating(&ALICE, 1_000_000);
-
-			assert_ok!(Contract::put_code(
-				Origin::signed(ALICE),
-				100_000,
-				wasm,
-			));
-
-			// Let's keep this assert even though it's redundant. If you ever need to update the
-			// wasm source this test will fail and will show you the actual hash.
-			assert_eq!(System::events(), vec![
-				EventRecord {
-					phase: Phase::ApplyExtrinsic(0),
-					event: MetaEvent::balances(balances::RawEvent::NewAccount(1, 1_000_000)),
-				},
-				EventRecord {
-					phase: Phase::ApplyExtrinsic(0),
-					event: MetaEvent::contract(RawEvent::CodeStored(HASH_SET_RENT.into())),
-				},
-			]);
-
-			assert_ok!(Contract::create(
-				Origin::signed(ALICE),
-				100,
-				100_000,
-				HASH_SET_RENT.into(),
-				10u64.to_le_bytes().to_vec(),
-			));
-
-			let bob_contract = super::ContractInfoOf::<Test>::get(BOB).unwrap()
-				.get_alive().unwrap();
-
-			assert_eq!(bob_contract.rent_allowance, 10);
-			assert_eq!(bob_contract.storage_size, Contract::storage_size_offset() + 4);
-
-			// assert_ok!(Contract::call(
-			// 	Origin::signed(ALICE),
-			// 	BOB, // newly created account
-			// 	0,
-			// 	100_000,
-			// 	vec![],
-			// ));
-
-			assert_eq!(System::events(), vec![
-				EventRecord {
-					phase: Phase::ApplyExtrinsic(0),
-					event: MetaEvent::balances(balances::RawEvent::NewAccount(1, 1_000_000)),
-				},
-				EventRecord {
-					phase: Phase::ApplyExtrinsic(0),
-					event: MetaEvent::contract(RawEvent::CodeStored(HASH_SET_RENT.into())),
-				},
-				EventRecord {
-					phase: Phase::ApplyExtrinsic(0),
-					event: MetaEvent::balances(
-						balances::RawEvent::NewAccount(BOB, 100)
-					)
-				},
-				EventRecord {
-					phase: Phase::ApplyExtrinsic(0),
-					event: MetaEvent::contract(RawEvent::Transfer(ALICE, BOB, 100))
-				},
-				EventRecord {
-					phase: Phase::ApplyExtrinsic(0),
-					event: MetaEvent::contract(RawEvent::Instantiated(ALICE, BOB))
-				},
-
-				// // Dispatching the call.
-				// EventRecord {
-				// 	phase: Phase::ApplyExtrinsic(0),
-				// 	event: MetaEvent::balances(
-				// 		balances::RawEvent::NewAccount(CHARLIE, 50)
-				// 	)
-				// },
-				// EventRecord {
-				// 	phase: Phase::ApplyExtrinsic(0),
-				// 	event: MetaEvent::balances(
-				// 		balances::RawEvent::Transfer(BOB, CHARLIE, 50, 0)
-				// 	)
-				// },
-
-				// // Event emited as a result of dispatch.
-				// EventRecord {
-				// 	phase: Phase::ApplyExtrinsic(0),
-				// 	event: MetaEvent::contract(RawEvent::Dispatched(BOB, true))
-				// }
-			]);
-		},
-	);
 }