--- conflicted
+++ resolved
@@ -629,7 +629,6 @@
 		Ok(())
 	},
 
-<<<<<<< HEAD
 	// Set rent allowance of the contract
 	//
 	// - value_ptr: a pointer to the buffer with value, how much to allow for rent
@@ -652,7 +651,9 @@
 	ext_rent_allowance(ctx) => {
 		ctx.scratch_buf = ctx.ext.rent_allowance().encode();
 
-=======
+		Ok(())
+	},
+
 	// Prints utf8 encoded string from the data buffer.
 	// Only available on `--dev` chains.
 	// This function may be removed at any time, superseded by a more general contract debugging feature.
@@ -661,7 +662,6 @@
 		if let Ok(utf8) = core::str::from_utf8(&data) {
 			runtime_io::print(utf8);
 		}
->>>>>>> 49993979
 		Ok(())
 	},
 );